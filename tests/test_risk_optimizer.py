--- conflicted
+++ resolved
@@ -73,13 +73,8 @@
         if sleeve == "credit"
     )
     assert math.isclose(exposure_rates, exposure_credit, rel_tol=1e-9)
-<<<<<<< HEAD
 
 
-=======
-
-
->>>>>>> e7a76596
 def test_global_exposure_balancing_across_buckets():
     spec = _build_spec(
         bucket_weights={"6M": 30.0, "1Y": 30.0, "2Y": 40.0},
@@ -100,15 +95,6 @@
     for (bucket, sleeve), value in result.allocations.items():
         tenor = effective_tenors[bucket][sleeve]
         exposures[sleeve] = exposures.get(sleeve, 0.0) + tenor * value
-<<<<<<< HEAD
-
-    exposure_values = list(exposures.values())
-    assert len(exposure_values) == 3
-    first = exposure_values[0]
-    for value in exposure_values[1:]:
-        assert math.isclose(first, value, rel_tol=1e-9)
-
-=======
 
     exposure_values = list(exposures.values())
     assert len(exposure_values) == 3
@@ -133,7 +119,6 @@
     assert math.isclose(usd_share, 0.5, rel_tol=1e-9)
     assert math.isclose(eur_share, 0.5, rel_tol=1e-9)
     assert math.isclose(usd_share, eur_share, rel_tol=1e-9)
->>>>>>> e7a76596
 
 def test_currency_balancing_within_equal_tenors():
     spec = _build_spec(
@@ -143,19 +128,6 @@
         currencies={"USD::1Y": "USD", "EUR::1Y": "EUR"},
     )
 
-<<<<<<< HEAD
-    result = run_risk_equal_optimization(spec)
-
-    usd_share = result.allocations[("USD::1Y", "rates")]
-    eur_share = result.allocations[("EUR::1Y", "rates")]
-
-    assert math.isclose(usd_share, 0.5, rel_tol=1e-9)
-    assert math.isclose(eur_share, 0.5, rel_tol=1e-9)
-    assert math.isclose(usd_share, eur_share, rel_tol=1e-9)
-
-
-=======
->>>>>>> e7a76596
 def test_equalises_risk_with_currency_balancing():
     spec = _build_spec(
         bucket_weights={
@@ -202,40 +174,6 @@
     first = values[0]
     for value in values[1:]:
         assert math.isclose(first, value, rel_tol=1e-9)
-<<<<<<< HEAD
-
-
-def test_under_determined_constraints_yield_solution():
-    spec = _build_spec(
-        bucket_weights={"SHORT": 50.0, "LONG": 50.0},
-        horizons={"SHORT": 1.0, "LONG": 2.0},
-        tenors={
-            ("SHORT", "rates"): 0.5,
-            ("SHORT", "credit"): 0.6,
-            ("LONG", "rates"): 1.5,
-            ("LONG", "credit"): 1.6,
-        },
-    )
-
-    result = run_risk_equal_optimization(spec)
-
-    assert math.isclose(result.by_bucket["SHORT"], 0.5, rel_tol=1e-9)
-    assert math.isclose(result.by_bucket["LONG"], 0.5, rel_tol=1e-9)
-
-    effective_tenors = _effective_tenors(spec)
-    exposures = {}
-    for (bucket, sleeve), value in result.allocations.items():
-        tenor = effective_tenors[bucket][sleeve]
-        exposures[sleeve] = exposures.get(sleeve, 0.0) + tenor * value
-
-    exposure_values = list(exposures.values())
-    assert len(exposure_values) == 2
-    assert math.isclose(exposure_values[0], exposure_values[1], rel_tol=1e-9)
-
-    for share in result.allocations.values():
-        assert share >= 0.0
-=======
->>>>>>> e7a76596
 
 
 def test_missing_horizon_information_is_rejected():
