--- conflicted
+++ resolved
@@ -1014,17 +1014,10 @@
         self.summary_var = tk.StringVar(value="Enter an amount and press Calculate.")
 
         self.distribution_name_var = tk.StringVar()
-<<<<<<< HEAD
 
         self.columnconfigure(0, weight=1)
         self.rowconfigure(1, weight=1)
 
-=======
-
-        self.columnconfigure(0, weight=1)
-        self.rowconfigure(1, weight=1)
-
->>>>>>> 1b331d9a
         container = ttk.Frame(self)
         container.pack(fill="both", expand=True)
 
@@ -1071,18 +1064,8 @@
         tree_frame.pack(fill="both", expand=True, pady=(10, 0))
         tree_frame.rowconfigure(0, weight=1)
         tree_frame.columnconfigure(0, weight=1)
-<<<<<<< HEAD
-        # Tkinter widgets override ``__setattr__`` and treat most attribute
-        # assignments as configuration options unless the name starts with an
-        # underscore.  A few of our helpers expect these attributes to exist
-        # before the first notebook refresh, so keep the internal state in
-        # underscored attributes and expose lightweight properties.
-        self._risk_tab: Optional[ttk.Frame] = None
-        self._risk_editor: Optional[RiskInputEditor] = None
-=======
         self.risk_editor = RiskInputEditor(container)
         self.risk_editor.hide()
->>>>>>> 1b331d9a
 
         self.plan_notebook = ttk.Notebook(tree_frame)
         self.plan_notebook.grid(row=0, column=0, sticky="nsew")
@@ -1118,25 +1101,6 @@
 
     def focus_amount_entry(self) -> None:
         self.amount_entry.focus_set()
-<<<<<<< HEAD
-
-    @property
-    def risk_tab(self) -> Optional[ttk.Frame]:
-        return self._risk_tab
-
-    @risk_tab.setter
-    def risk_tab(self, value: Optional[ttk.Frame]) -> None:
-        self._risk_tab = value
-
-    @property
-    def risk_editor(self) -> Optional[RiskInputEditor]:
-        return self._risk_editor
-
-    @risk_editor.setter
-    def risk_editor(self, value: Optional[RiskInputEditor]) -> None:
-        self._risk_editor = value
-=======
->>>>>>> 1b331d9a
 
     def _clear_plan_views(self) -> None:
         self._remove_risk_tab()
@@ -1543,18 +1507,6 @@
             if horizons:
                 horizon_map[currency] = horizons
         if not horizon_map:
-<<<<<<< HEAD
-            self._remove_risk_tab()
-            return {}, {}
-
-        editor = self._ensure_risk_tab()
-        editor.set_requirements(horizon_map, self._risk_inputs)
-        try:
-            input_results = editor.collect()
-        except ValueError as exc:
-            message = str(exc)
-            editor.set_status(message)
-=======
             self.risk_editor.clear()
             self.risk_editor.hide()
             return {}, {}
@@ -1565,7 +1517,6 @@
         except ValueError as exc:
             message = str(exc)
             self.risk_editor.set_status(message)
->>>>>>> 1b331d9a
             notice = {
                 "__overall__": [
                     "Risk summary – all currencies (equal currency allocation enforced):",
@@ -2004,24 +1955,12 @@
             )
             return
 
-<<<<<<< HEAD
-        if self.risk_editor is not None:
-            try:
-                risk_inputs = self.risk_editor.collect()
-            except ValueError as exc:
-                messagebox.showerror("Invalid risk inputs", str(exc), parent=self)
-                self.risk_editor.set_status(str(exc))
-                return
-        else:
-            risk_inputs = {}
-=======
         try:
             risk_inputs = self.risk_editor.collect()
         except ValueError as exc:
             messagebox.showerror("Invalid risk inputs", str(exc), parent=self)
             self.risk_editor.set_status(str(exc))
             return
->>>>>>> 1b331d9a
 
         for currency, result in risk_inputs.items():
             self._risk_inputs[currency] = result
