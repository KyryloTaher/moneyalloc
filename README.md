--- conflicted
+++ resolved
@@ -94,9 +94,5 @@
 
 - `_tenors_for_bucket` filters the sleeves that can serve a bucket by insisting that their tenor does not exceed the bucket horizon and that the tenor was either supplied for that bucket or for an earlier (shorter) bucket.
 - `run_risk_equal_optimization` walks the buckets from the shortest horizon to the longest, builds a linear system that enforces the bucket minima, balances DV01/BEI01/CS01 exposure across the entire portfolio, and keeps currencies level whenever the same sleeve-tenor combination is investable in multiple regions.
-<<<<<<< HEAD
-- If the resulting constraint matrix leaves extra degrees of freedom, the optimiser solves the row-space system `(A A^T) y = b` and projects back to allocations so underdetermined but consistent inputs still yield balanced recommendations instead of erroring on a singular normal equation.
-=======
->>>>>>> e7a76596
 
 When you run a distribution, the application records these details in the risk summary panel so it is clear how the global risk balancing and currency constraints shape the recommendation.